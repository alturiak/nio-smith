--- conflicted
+++ resolved
@@ -25,12 +25,8 @@
     if command.args:
         logger.debug(f"sample_store called with {command.args}")
         message: str = " ".join(command.args)
-<<<<<<< HEAD
-        if plugin.store_data("message", message):
-=======
         sample: Sample = Sample(message)
         if plugin.store_data("sample", sample):
->>>>>>> 2199083a
             await plugin.reply_notice(command, f"Message \"{message}\" stored successfully")
         else:
             await plugin.reply_notice(command, "Could not store message")
@@ -46,15 +42,9 @@
     """
 
     try:
-<<<<<<< HEAD
-        message: str = plugin.read_data("message")
-        await plugin.reply(command, f"Message: {message}", 200)
-    except ValueError:
-=======
         sample: Sample = plugin.read_data("sample")
         await plugin.reply(command, f"Message: {sample.message}", 200)
     except KeyError:
->>>>>>> 2199083a
         await plugin.reply_notice(command, "Message could not be loaded")
 
 
@@ -65,11 +55,7 @@
     :return:
     """
 
-<<<<<<< HEAD
-    if plugin.clear_data("message"):
-=======
     if plugin.clear_data("sample"):
->>>>>>> 2199083a
         await plugin.reply_notice(command, "Message cleared")
     else:
         await plugin.reply_notice(command, "Could not clear message as no message was stored")
